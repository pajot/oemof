""" All you need to create groups of stuff in your energy system.
"""
try:
    from collections.abc import Hashable, Iterable
except ImportError:
    from collections import Hashable, Iterable
from operator import attrgetter


class Grouping:
    """
    Used to aggregate :class:`entities <oemof.core.network.Entity>` in an
    :class:`energy system <oemof.core.energy_system.EnergySystem>` into
    :attr:`groups <oemof.core.energy_system.EnergySystem.groups>`.

    The way :class:`Groupings <Grouping>` work is that each :class:`Grouping`
    :obj:`g` of an energy system is called whenever an :class:`entity
    <oemof.core.network.Entity>` is added to the energy system (and for each
    :class:`entity <oemof.core.network.Entity>` already present, if the energy
    system is created with existing enties).
    The call :obj:`g(e, groups)`, where :obj:`e` is an :class:`entity
    <oemof.core.network.Entity>` and :attr:`groups
    <oemof.core.energy_system.EnergySystem.groups>` is a dictionary mapping
    group keys to groups, then uses the three functions :meth:`key
    <Grouping.key>`, :meth:`value <Grouping.value>` and :meth:`merge
    <Grouping.merge>` in the following way:

        - :meth:`key(e) <Grouping.key>` is called to obtain a key :obj:`k`
          under which the group should be stored,
        - :meth:`value(e) <Grouping.value>` is called to obtain a value
          :obj:`v` (the actual group) to store under :obj:`k`,
        - if there is not yet anything stored under :obj:`groups[k]`,
          :obj:`groups[k]` is set to :obj:`v`. Otherwise :meth:`merge
          <Grouping.merge>` is used to figure out how to merge :obj:`v` into
          the old value of :obj:`groups[k]`, i.e. :obj:`groups[k]` is set to
          :meth:`merge(v, groups[k]) <Grouping.merge>`.

    Instead of trying to use this class directly, have a look at its
    subclasses, like :class:`Nodes`, which should cater for most use cases.

    Parameters
    ----------

    key: callable

        Extract a :meth:`key <Grouping.key>` for each :class:`entity <oemof.core.network.Entity>` of the
        :class:`energy system <oemof.core.energy_system.EnergySystem>`.

    value: callable, optional

        Overrides the default behaviour of :meth:`value <Grouping.value>`.

    merge: callable, optional

        Overrides the default behaviour of :meth:`merge <Grouping.merge>`.

    """

    @staticmethod
    def create(argument):
        if isinstance(argument, Grouping):
            return argument
        if callable(argument):
            return Nodes(argument)
        raise NotImplementedError(
                "Can only create Groupings from Groupings and callables for now.\n" +
                "  Please add a comment to https://github.com/oemof/oemof/issues/60\n" +
                "  If you stumble upon this as this feature is currently being\n" +
                "  developed and any input on how you expect it to work would be\n" +
                "  appreciated")

    #: The default grouping, which is always present in addition to user
    #: defined ones. Stores every :class:`entity <oemof.core.network.Entity>`
    #: in a group of its own under its :attr:`uid
    #: <oemof.core.network.Entity.uid>` and raises an error if another
    #: :class:`entity <oemof.core.network.Entity>` with the same :attr:`uid
    #: <oemof.core.network.Entity.uid>` get's added to the energy system.
    UID = None
    def __init__(self, key, **kwargs):
        self.key = key
        for kw in ["value", "merge"]:
            if kw in kwargs:
                setattr(self, kw, kwargs[kw])

    def key(self, e):
        """ Obtain a key under which to store the group.

        You have to supply this method yourself using the :obj:`key` parameter
        when creating :class:`Grouping` instances.

        Called for every :class:`entity <oemof.core.network.Entity>` :obj:`e`
        of the energy system. Expected to return the key (i.e. a valid
        :class:`hashable`) under which the group :meth:`value(e)
        <Grouping.value>` will be stored. If it should be added to more than
        one group, return a :class:`list` (or any other :class:`non-hashable
        <Hashable>`, :class:`iterable`) containing the group keys.

        Return :obj:`None` if you don't want to store :obj:`e` in a group.
        """
        raise NotImplementedError(
                "There is no default implementation for `Groupings.key`.\n" +
                "Congratulations, you managed to execute supposedly " +
                "unreachable code.\n" +
                "Please file a bug at:\n\n    " +
                "https://github.com/oemof/oemof/issues\n")

    def value(self, e):
        """ Generate the group obtained from :obj:`e`.

        This methd returns the actual group obtained from :obj:`e`. Like
        :meth:`key <Grouping.key>`, it is called for every :obj:`e` in the
        energy system. If there is no group stored under :meth:`key(e)
        <Grouping.key>`, :obj:`groups[key(e)]` is set to :meth:`value(e)
        <Grouping.value>`. Otherwise :meth:`merge(value(e), groups[key(e)])
        <Grouping.merge>` is called.

        The default returns the :class:`entity <oemof.core.network.Entity>`
        itself.
        """
        return e

    def merge(self, new, old):
        """ Merge a known :obj:`old` group with a :obj:`new` one.

        This method is called if there is already a value stored under
        :obj:`group[key(e)]`. In that case, :meth:`merge(value(e),
        group[key(e)]) <Grouping.merge>` is called and should return the new
        group to store under :meth:`key(e) <Grouping.key>`.

        The default behaviour is to raise an error.
        """
        raise ValueError( "\nGrouping \n  " +
                          "{}:{}\nand\n  {}:{}\ncollides.\n".format(
                                id(old), old, id(new), new) +
                          "Possibly duplicate uids?")

    def __call__(self, e, d):
        k = self.key(e)
        if k is None:
            return
        for group in (k if ( isinstance(k, Iterable) and not
                             isinstance(k, Hashable))
                        else [k]):
            d[group] = ( self.merge(self.value(e), d[group])
                         if group in d else self.value(e))


class Nodes(Grouping):
    """
    Modifies :class:`Grouping` to group :class:`entities
    <oemof.core.network.Entity>` into :class:`lists <list>`.
    """
    def value(self, e):
        """
        Returns :obj:`[e]`, so groups are lists of :class:`entities
        <oemof.core.network.Entity>`.
        """
        return [e]

    def merge(self, new, old):
        """
        Merges :obj:`new` into :obj:`old` via :meth:`old.extend(new)
        <list.extend>`.
        """
        old.extend(new)
        return old


<<<<<<< HEAD
def _uid_or_str(node_or_entity):
    """ Helper function to support the transition from `Entitie`s to `Node`s.
    """
    return (node_or_entity.uid if hasattr(node_or_entity, "uid")
                               else str(node_or_entity))
=======
Grouping.UID = Grouping(attrgetter('uid'))
>>>>>>> 5ef3cf76

Grouping.UID = Grouping(_uid_or_str, value=lambda e: e,
                        merge=lambda e, d: _value_error("Duplicate uid: %s" % e.uid))
<|MERGE_RESOLUTION|>--- conflicted
+++ resolved
@@ -4,7 +4,6 @@
     from collections.abc import Hashable, Iterable
 except ImportError:
     from collections import Hashable, Iterable
-from operator import attrgetter
 
 
 class Grouping:
@@ -132,7 +131,7 @@
         raise ValueError( "\nGrouping \n  " +
                           "{}:{}\nand\n  {}:{}\ncollides.\n".format(
                                 id(old), old, id(new), new) +
-                          "Possibly duplicate uids?")
+                          "Possibly duplicate uids/labels?")
 
     def __call__(self, e, d):
         k = self.key(e)
@@ -166,15 +165,10 @@
         return old
 
 
-<<<<<<< HEAD
 def _uid_or_str(node_or_entity):
     """ Helper function to support the transition from `Entitie`s to `Node`s.
     """
     return (node_or_entity.uid if hasattr(node_or_entity, "uid")
                                else str(node_or_entity))
-=======
-Grouping.UID = Grouping(attrgetter('uid'))
->>>>>>> 5ef3cf76
 
-Grouping.UID = Grouping(_uid_or_str, value=lambda e: e,
-                        merge=lambda e, d: _value_error("Duplicate uid: %s" % e.uid))
+Grouping.UID = Grouping(_uid_or_str)
