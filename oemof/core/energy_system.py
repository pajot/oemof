--- conflicted
+++ resolved
@@ -6,8 +6,7 @@
 """
 
 import logging
-<<<<<<< HEAD
-from oemof.core.network.entities.components import transports as transport
+from oemof.solph.optimization_model import OptimizationModel as OM
 
 
 class EnergySystem:
@@ -16,86 +15,6 @@
 
     def __init__(self, **kwargs):
         ''
-        for attribute in ['regions', 'global_buses', 'sim', 'connections']:
-          setattr(self, attribute, kwargs.get(attribute, {}))
-
-    def add_region(self, region):
-        ''
-        self.regions[region.code] = region
-
-    def connect(self, code1, code2, media, in_max, out_max, eta,
-                transport_class):
-        ''
-        if not transport_class == transport.Simple:
-            raise(TypeError(
-                    "Sorry, `EnergySystem.connect` currently only works with" +
-                    "a `transport_class` argument of" + str(transport.Simple)))
-        for reg_out, reg_in in [(code1, code2), (code2, code1)]:
-            logging.debug('Creating simple {2} from {0} to {1}'.format(
-                    reg_out, reg_in, transport_class))
-            uid = '_'.join([reg_out, reg_in, media])
-            self.connections[uid] = transport_class(
-                uid=uid,
-                outputs=[self.regions[reg_out].buses['_'.join(
-                    ['b', reg_out, media])]],
-                inputs=[self.regions[reg_in].buses['_'.join(
-                    ['b', reg_in, media])]],
-                out_max={'_'.join(['b', reg_out, media]): out_max},
-                in_max={'_'.join(['b', reg_in, media]): in_max},
-                eta=[eta]
-                )
-
-
-class Region:
-    r"""
-    """
-
-    def __init__(self, **kwargs):
-        ''
-        # Diese Attribute müssen definitiv vorhanden sein, damit solph läuft.
-        self.entities = []  # list of entities
-        self.add_entities(kwargs.get('entities', []))
-
-        # Diese Attribute enthalten Hilfsgrößen, die beim Erstellen oder bei
-        # der Auswertung von Nutzen sind.
-        self.name = kwargs.get('name')
-        self._code = kwargs.get('code')
-        self.geom = kwargs.get('geom')
-
-    # TODO: oder sollte das ein setter sein? Yupp.
-    def add_entities(self, entities):
-        'add list of components to self.components'
-        # TODO: prevent duplicate entries
-        self.entities.extend(entities)
-        for entity in entities:
-            if self not in entity.regions:
-                entity.regions.append(self)
-
-    @property
-    def code(self):
-        if self._code is None:
-            name_parts = self.name.replace('_', ' ').split(' ', 1)
-            self._code = ''
-            for part in name_parts:
-                self._code += part[:1].upper() + part[1:3]
-        return self._code
-
-
-class Simulation:
-=======
-from oemof.solph.optimization_model import OptimizationModel as om
-
-
-class EnergySystem:
->>>>>>> 74aa9654
-    r"""
-    """
-
-    def __init__(self, **kwargs):
-        ''
-<<<<<<< HEAD
-        pass
-=======
         for attribute in ['regions', 'entities', 'simulation']:
             setattr(self, attribute, kwargs.get(attribute, {}))
         self.optimization_model = kwargs.get('optimization_model', None)
@@ -103,7 +22,7 @@
     def optimize(self):
 
        if self.optimization_model is None:
-           self.optimization_model = om(energysystem = self)
+           self.optimization_model = OM(energysystem=self)
 
        self.optimization_model.solve(solver=self.simulation.solver,
                                      debug=self.simulation.debug,
@@ -123,6 +42,15 @@
         self.name = kwargs.get('name')
         self._code = kwargs.get('code')
         self.geom = kwargs.get('geom')
+
+    # TODO: oder sollte das ein setter sein? Yupp.
+    def add_entities(self, entities):
+        'add list of components to self.components'
+        # TODO: prevent duplicate entries
+        self.entities.extend(entities)
+        for entity in entities:
+            if self not in entity.regions:
+                entity.regions.append(self)
         self.year = kwargs.get('year')
 
     @property
@@ -150,4 +78,3 @@
         if self.timesteps is None:
             raise ValueError('No timesteps defined!')
 
->>>>>>> 74aa9654
