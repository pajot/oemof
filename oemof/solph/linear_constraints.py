# -*- coding: utf-8 -*-
"""
The linear_contraints module contains the pyomo constraints wrapped in
functions. These functions are used by the '_assembler- methods
of the OptimizationModel()-class.

The module frequently uses the dictionaries I and O for the construction of
constraints. I and O contain all components' uids as dictionary keys and the
relevant input input/output uids as dictionary items.

*Illustrative Example*:

    Consider the following example of a chp-powerplant modeled with 4 entities
    (3 busses, 1 component) and their unique ids being stored in a list
    called `uids`:

    >>> uids = ['bus_el', 'bus_th', 'bus_coal','pp_coal']
    >>> I = {'pp_coal': 'bus_coal'}
    >>> O = {'pp_coal': ['bus_el', 'bus_th']}
    >>> print(I['pp_coal'])
    'bus_el'


In mathematical notation I, O can be seen as indexed index sets The
elements of the sets are the uids of all components (index: `e`). The the
inputs/outputs uids are the elements of the accessed set by the
component index `e`. Generally the index `e` is the index for the uids-sets
containing the uids of objects for which the constraints are build.
For all mathematical constraints the following definitions hold:

    Inputs:
    :math:`I(e) = \\text{Input-uids of entity } e`

    Outputs:
    :math:`O(e) = \\text{Output-uids of entity } e`

    Entities:
    :math:`e \\in E = \\{uids\\},`

    Timesteps:
    :math:`t \\in T = \\{timesteps\\}`


Simon Hilpert (simon.hilpert@fh-flensburg.de)
"""

import pyomo.environ as po

def add_bus_balance(model, block=None, balance_type='=='):
    """ Adds constraint for the input-ouput balance of bus objects

    .. math:: \\sum_{i \\in I(e)} W(i, e, t) = \\sum_{o \\in O(e)} \
    W(e, o, t), \\qquad \\forall t

    Parameters
    -----------
    model : OptimizationModel() instance
    block : SimpleBlock()
    balance_type : type of constraint ("==" or ">=" )

    Returns
    ----------
    The constraints are added as an attribute to the optimization model
    object `model` of type OptimizationModel()
    """
    if not block.objs or block.objs is None:
        raise ValueError('Failed to create busbalance. No busobjects defined!')

    if balance_type == '>=':
        upper = float('+inf')
    if balance_type == '==':
        upper = 0;

    uids = []
    I = {}
    O = {}
    for b in block.objs:
        if b.balanced == True:
            uids.append(b.uid)
            I[b.uid] = [i.uid for i in b.inputs]
            O[b.uid] = [o.uid for o in b.outputs]

    # component inputs/outputs are negative/positive in the bus balance
    def bus_balance_rule(block, e, t):
        lhs = 0
        lhs += sum(model.w[i, e, t] for i in I[e])
        rhs = sum(model.w[e, o, t] for o in O[e])
        if e in block.excess_uids:
            rhs += block.excess_slack[e, t]
        if e in block.shortage_uids:
            lhs += block.shortage_slack[e, t]
        return(0, lhs - rhs, upper)
    block.balance = po.Constraint(uids, model.timesteps, rule=bus_balance_rule)



def add_simple_io_relation(model, block, idx=0):
    """ Adds constraint for input-output relation as simple function
    The function uses the `pyomo.Constraint()` class to build the constraint
    with the following relation.

    .. math:: W(I(e), e, t) \cdot \\eta(e) = W(e, O(e), t), \
    \\qquad \\forall e, \\forall t

    The constraint is indexed with all unique ids of objects and timesteps.

    Parameters
    ------------
    model : OptimizationModel() instance
        An object to be solved containing all Variables, Constraints, Data
        Constraints are added as attributes to the `model`
    block : pyomo.SimpleBlock()

    Returns
    -------
    The constraints are added as a
    attribute to the optimization model object `model` of type
    OptimizationModel()

    """
    if not block.objs or block.objs is None:
        raise ValueError("No objects defined. Please specify objects for \
                         which the constraints should be build")

    eta = {obj.uid: obj.eta for obj in block.objs}

    # constraint for simple transformers: input * efficiency = output
    def io_rule(block, e, t):
        lhs = model.w[model.I[e], e, t] * eta[e][idx] - \
            model.w[e, model.O[e][idx], t]
        return(lhs == 0)
    block.io_relation = po.Constraint(block.indexset, rule=io_rule,
                                      doc="Input * Efficiency = Output")

def add_simple_chp_relation(model, block):
    """ Adds constraint for input-output relation for a simple
    representation of combined heat an power units.

    The function uses the `pyomo.Constraint()` class to build the constraint
    with the following relation:

    .. math:: \\frac{W_1(e,O_1(e),t)}{\\eta_1(e,t)} = \
    \\frac{W_2(e,O_2(e), t)}{\\eta_2(e,t)}, \
    \\qquad \\forall e, \\forall t

    The constraint is indexed with all unique ids 'e' of objects and
    timesteps 't'.

    Parameters
    ------------
    model : OptimizationModel() instance
        An object to be solved containing all Variables, Constraints, Data
        Constraints are added as attributes to the `model`
    block : SimpleBlock

    Returns
    -------
    The constraints are added as a
    attribute to the optimization model object `model` of type
    OptimizationModel()

    """
    if not block.objs or block.objs is None:
        raise ValueError('No objects defined. Please specify objects for \
                          which backpressure chp constraints should be set.')
    #TODO:
    #  - add possibility of multiple output busses (e.g. for heat and power)
    # efficiencies for simple chps

    eta = {obj.uid: obj.eta for obj in block.objs}

    # additional constraint for power to heat ratio of simple chp comp:
    # P/eta_el = Q/eta_th
    def simple_chp_rule(block, e, t):
        lhs = model.w[e, model.O[e][0], t] / eta[e][0]
        lhs += -model.w[e, model.O[e][1], t] / eta[e][1]
        return(lhs == 0)
    block.pth_relation = po.Constraint(block.indexset, rule=simple_chp_rule,
                                      doc="P/eta_el - Q/eta_th = 0")

def add_simple_extraction_chp_relation(model, block):
    """ Adds constraint for power to heat relation and equivalent output
    for a simple extraction combined heat an power units. The constraints
    represent the PQ-region of the extraction unit.

    The function uses the `pyomo.Constraint()` class to build the constraint
    with the following relation:

    Power/Heat ratio:

    .. math:: W(e,O_1(e),t) = W(e, O_2(e), t) \\cdot \\sigma(e), \
    \\qquad \\forall e, \\forall t

    .. math:: \\sigma = \\text{Power to heat ratio}

    Equivalent power:

    .. math:: W(I(e),e,t) = \\frac{(W(e,O_1(e),t) + \\beta(e) \\cdot \
    W(e, O_2(e), t))}{\\eta_1(e)}

    .. math:: \\beta = \\text{Power loss index}

    The constraint is indexed with all unique ids 'e' of objects and
    timesteps 't'.

    Parameters
    ------------
    model : OptimizationModel() instance
    block : SimpleBlock()

    Returns:
    --------

    """
    if not block.objs or block.objs is None:
        raise ValueError('No objects defined. Please specify objects for' +
                          'which extraction chp constraints should be set.')

    out_max = {}
    beta = {}
    sigma = {}
    eta_el_cond = {}
    for e in block.objs:
        out_max[e.uid] = e.out_max
        beta[e.uid] = e.beta
        sigma[e.uid] = e.sigma
        eta_el_cond[e.uid] = e.eta_el_cond

    def equivalent_output_rule(block, e, t):
        lhs = model.w[model.I[e], e, t]
        rhs = (model.w[e, model.O[e][0], t] +
              beta[e] * model.w[e, model.O[e][1], t]) / eta_el_cond[e]
        return(lhs == rhs)
    block.equivalent_output = po.Constraint(block.indexset,
                                            rule=equivalent_output_rule,
                                            doc='H = (P + Q*beta)/eta_el_cond')
    def power_heat_rule(block, e, t):
        lhs = model.w[e, model.O[e][0], t]
        rhs = sigma[e] *  model.w[e, model.O[e][1], t]
        return(lhs <= rhs)
    block.pth_relation = po.Constraint(block.indexset, rule=power_heat_rule,
                                       doc="P <= sigma * Q")

def add_global_output_limit(model, block=None):
    """ Adds constraint to set limit for variables as sum over the total
    timehorizon

    .. math:: \sum_{t} \sum_{o \\in O(e)} W(e, o, t) \
    \\leq sumlimit_{out}(e), \\qquad \\forall e

    Parameters
    ------------
    model : OptimizationModel() instance
       An object to be solved containing all Variables, Constraints, Data
       Constraints are added as attribtes to the `model`
    objs : objects
    uids : unique ids

    Returns
    -------
    The constraints are added as attributes
    to the optimization model object `model` of type OptimizationModel()
    """
    if not block.objs or block.objs is None:
        raise ValueError('Failed to create outputlimit. ' +
                         'No objects defined!')

    limit = {obj.uid: obj.sum_out_limit for obj in block.objs}

    # outputs: {'rcoal': ['coal'], 'rgas': ['gas'],...}
    O = {obj.uid: [o.uid for o in obj.outputs[:]] for obj in block.objs}

    # set upper bounds: sum(yearly commodity output) <= yearly_limit
    def output_limit_rule(block, e):
        lhs = sum(model.w[e, o, t] for t in model.timesteps for o in O[e]) -\
              limit[e]
        # if bus is defined but has not outputs Constraint is skipped
        # TODO: should be logged as well?
        if isinstance(lhs, (int, float)) or limit[e] == float('inf'):
            return(po.Constraint.Skip)
        else:
            return(lhs <= 0)
    block.global_limit = po.Constraint(block.uids, rule=output_limit_rule,
                                       doc="Sum of output <= global_limit")

def add_fixed_source(model, block):
    """ Adds fixed source

     .. math::  W(e,O(e),t) = val_{norm}(e,t) \\cdot out_{max}(e), \
     \\qquad \\forall e, \\forall t

    If investment for component:

    .. math::  W(e, O(e), t) \\leq (out_{max}(e) + ADDOUT(e) \
    \cdot val_{norm}(e,t), \\qquad \\forall e, \\forall t

    .. math:: ADDOUT(e)  \\leq addout_{max}(e), \\qquad \\forall e


    Parameters
    ------------
    model : OptimizationModel() instance
        An object to be solved containing all Variables, Constraints, Data
        Constraints are added as attributes to the `model`
    block : SimpleBlock()

    Returns
    -------
    The constraints will be added as attributes to
    the optimization model object `model` of type OptimizationModel().
    """
    if not block.objs or block.objs is None:
        raise ValueError('No objects defined. Please specify objects for' +
                          'which fixed source constriants should be created.')
    # normed value of renewable source (0 <= value <=1)
    val = {}
    out_max = {}
    for e in block.objs:
         out_max[e.uid] = e.out_max
         val[e.uid] = e.val

    # normed value of renewable source (0 <= value <=1)
    val = {obj.uid: obj.val for obj in block.objs}

<<<<<<< HEAD
    if not block.optimization_options.get('investment', False):
=======
    if block.optimization_options['investment']() ==  False:
>>>>>>> 2d4ac5cd
        # maximal ouput of renewable source (in general installed capacity)
        out_max = {obj.uid: obj.out_max for obj in block.objs}
        # edges for renewables ([('wind_on', 'b_el'), ...)
        ee = model.edges(block.objs)
        # fixed values for every timestep
        for (e1, e2) in ee:
            for t in model.timesteps:
                # set value of variable
                model.w[e1, e2, t] = val[e1][t] * out_max[e1][0]
                # fix variable value ("set variable to parameter" )
                model.w[e1, e2, t].fix()
    else:
        # set maximum of additional output
        add_out_limit = {obj.uid: obj.add_out_limit for obj in block.objs}
        # loop over all uids (storages) set the upper bound
        for e in block.uids:
            block.add_out[e].setub(add_out_limit[e])

        def invest_rule(block, e, t):
            lhs = model.w[e, model.O[e][0], t]
            rhs = (out_max[e][model.O[e][0]] + model.add_out[e]) * val[e][t]
            return(lhs == rhs)
        block.invest = po.Constraint(block.indexset, rule=invest_rule)

def add_dispatch_source(model, block):
    """ Creates dispatchable source models by setting bounds and
       adding constraints

    First the maximum value for the output of the source will be set. Then a
    constraint is defined that determines the dispatch of the source. This
    dispatch can be used in the objective function to add cost for dispatch
    of sources.

    The mathemathical formulation of the constraint is as follows:

    .. math:: CURTAIL(e,t) = val_{norm}(e,t) \\cdot out_{max}(e) - \
    W(e,O(e),t),  \\qquad \\forall e, \\forall t

    Parameters
    ------------
    model : OptimizationModel() instance
        An object to be solved containing all Variables, Constraints, Data
        Constraints are added as attributes to the `model` and bounds are
        altered for attributes of `model`
    block : SimpleBlock()

    Returns
    -------
    The constraints will be added as attributes of
    the optimization model object `model` of class OptimizationModel().
    """
    if not block.objs or block.objs is None:
        raise ValueError('No objects defined. Please specify objects for' +
                          'which dispatch source constaints should be set.')
    # create dispatch var
    block.curtailment_var = po.Var(block.indexset, within=po.NonNegativeReals)

    # normed value of renewable source (0 <= value <=1)
    val = {}
    out_max = {}
    for e in block.objs:
         out_max[e.uid] = e.out_max
         val[e.uid] = e.val

    ee = model.edges(block.objs)
    # fixed values for every timestep
    for (e1, e2) in ee:
        for t in model.timesteps:
            # set upper bound of variable
            model.w[e1, e2, t].setub(val[e1][t] * out_max[e1][0])

    def curtailment_source_rule(block, e, t):
        lhs = block.curtailment_var[e, t]
        rhs = val[e][t] * out_max[e][model.O[e][0]] - \
           model.w[e, model.O[e][0], t]
        return(lhs == rhs)
    block.curtailment = po.Constraint(block.indexset,
                                      rule=curtailment_source_rule)

def add_storage_balance(model, block):
    """ Constraint to update the storage level in every timestep
        depending on charge and discharge operations and storage losses.

    .. math:: STORLEV(e,t) = STORLEV(e,t-1) \\cdot (1 - CAPLOSS)(e) \
    - \\frac{P_{discharge}(e,t)}{\\eta_{discharge}(e)} \
    + P_{charge}(e,t) \\cdot \\eta_{charge}(e) \
    \\qquad \\forall e, \\forall t

    .. math:: STORLEV = \\text{Storage level}
    .. math:: CAPLOSS = \\text{Self discharge rate}
    .. math:: P_{discharge} = \\text{Discharge power - in systems with \
        hourly timesteps equivalent to the discharge energy}
    .. math:: P_{charge} = \\text{Charge power - in systems with \
        hourly timesteps equivalent to the charge energy}
    .. math:: \\eta_{discharge} = \\text{Discharge efficiency factor}
    .. math:: \\eta_{charge} = \\text{Charge efficiency factor}

    Parameters
    -------------


    Returns
    ----------

    """
    if not block.objs or block.objs is None:
        raise ValueError('No objects defined. Please specify objects for' +
                          'which storage balanece constraint should be set.')
    # constraint for storage energy balance
    cap_initial = {}
    cap_loss = {}
    eta_in = {}
    eta_out = {}

    for e in block.objs:
        cap_initial[e.uid] = e.cap_initial
        cap_loss[e.uid] = e.cap_loss
        eta_in[e.uid] = e.eta_in
        eta_out[e.uid] = e.eta_out

    # set cap of last timesteps to fixed value of cap_initial
    t_last = len(model.timesteps)-1
    for e in block.uids:
      block.cap[e, t_last] = cap_initial[e]
      block.cap[e, t_last].fix()

    def storage_balance_rule(block, e, t):
        # TODO:
        #   - include time increment
        expr = 0
        if(t == 0):
            expr += block.cap[e, t] - cap_initial[e]
            expr += - model.w[model.I[e], e, t] * eta_in[e]
            expr += + model.w[e, model.O[e][0], t] / eta_out[e]
        else:
            expr += block.cap[e, t]
            expr += - block.cap[e, t-1] * (1 - cap_loss[e])
            expr += - model.w[model.I[e], e, t] * eta_in[e]
            expr += + model.w[e, model.O[e][0], t] / eta_out[e]
        return(expr, 0)
    block.balance = po.Constraint(block.indexset, rule=storage_balance_rule)


def add_storage_charge_discharge_limits(model, block):
    """
    Constraints that limit the discharge and charge power by the c-rate

    .. math:: P_{discharge}(e, t) \\leq (CAP_{max}(e) + ADDCAP(e)) \
        \\cdot c_{out}(e)
        \\qquad \\forall e, \\forall t
    .. math:: P_{charge}(e, t) \\leq (CAP_{max}(e) + ADDCAP(e)) \
        \\cdot c_{in}(e)
        \\qquad \\forall e, \\forall t

    .. math:: P_{discharge} = \\text{Discharge power - in systems with \
        hourly timesteps equivalent to the discharge energy}
    .. math:: P_{charge} = \\text{Charge power - in systems with \
        hourly timesteps equivalent to the charge energy}
    .. math:: CAP_{max} = \\text{Installed capacity of energy storage}
    .. math:: ADDCAP = \\text{Additionally installed capacity \
        of energy storage in investment models}
    .. math:: c_{out} = \\text{C factor for discharging, here defined as ratio
        of ouput power and maximum capacity}
    .. math:: c_{in} = \\text{C factor for charging, here defined as ratio
        of input power and maximum capacity}

    """

    c_rate_out = {obj.uid: obj.c_rate_out for obj in block.objs}
    c_rate_in = {obj.uid: obj.c_rate_in for obj in block.objs}
    cap_max = {obj.uid: obj.cap_max for obj in block.objs}

    def storage_discharge_limit_rule(block, e, t):
        expr = 0
        expr += model.w[e, model.O[e][0], t]
        expr += -(cap_max[e] + block.add_cap[e]) \
            * c_rate_out[e]
        return(expr <= 0)
    block.discharge_limit_invest = po.Constraint(block.uids,
                                                 model.timesteps,
                                                 rule=
                                                 storage_discharge_limit_rule)

    def storage_charge_limit_rule(block, e, t):
        expr = 0
        expr += model.w[e, model.I[e], t]
        expr += -(cap_max[e] + block.add_cap[e]) \
            * c_rate_in[e]
        return(expr <= 0)
    block.charge_limit_invest = po.Constraint(block.uids,
                                              model.timesteps,
                                              rule=storage_charge_limit_rule)


def add_output_gradient_calc(model, block, grad_direc='both'):
    """ Add constraint to calculate the gradient between two timesteps
    (positive and negative)

    Positive gradient:

    .. math::  W(e,O(e),t) - W(e,O(e),t-1) \\leq GRADPOS(e,t)\
    \\qquad \\forall e, \\forall t / t=1

    .. math:: GRADPOS(e,t) \\leq gradpos_{max}(e), \\qquad \\forall e, \\forall t

    Negative gradient:

        .. math::  W(e,O(e),t-1) - W(e,O(e),t) \\leq GRADNEG(e,t)\
    \\qquad \\forall e, \\forall t / t=1

    .. math:: GRADNEG(e,t) \\leq gradneg_{max}(e), \\qquad \\forall e, \\forall t

    Parameters
    ------------
    model : OptimizationModel() instance
        An object to be solved containing all Variables, Constraints, Data
        Constraints are added as attributes to the `model` and bounds are
        altered for attributes of `model`
    block : SimpleBlock()

    grad_direc: string
        string defining the direction of the gradient constraint.
        ('positive', negative', 'both')

    Returns
    -------
    The constraints will be added as attributes of
    the optimization model object `model` of class OptimizationModel().
    """
    if not block.objs or block.objs is None:
        raise ValueError('No objects defined. Please specify objects for' +
                          'which output gradient constraints should be set.')

    def grad_pos_calc_rule(block, e, t):
        if t > 0:
            lhs = model.w[e, model.O[e][0], t] - model.w[e,model.O[e][0], t-1]
            rhs = block.grad_pos_var[e, t]
            return(lhs <= rhs)
        else:
            return(po.Constraint.Skip)

    def grad_neg_calc_rule(block, e, t):
        if t > 0:
            lhs = model.w[e, model.O[e][0], t-1] - model.w[e,model.O[e][0], t]
            rhs = block.grad_neg_var[e, t]
            return(lhs <= rhs)
        else:
            return(po.Constraint.Skip)

    def grad_pos_bound_rule(block, e, t):
        return((0, grad_pos[e]))

    def grad_neg_bound_rule(block, e, t):
        return((0, grad_neg[e]))

    # negative gradient
    if grad_direc == 'positive' or grad_direc == "both":
        # create variable
        grad_pos = {obj.uid: obj.grad_pos for obj in block.objs}
        block.grad_pos_var = po.Var(block.indexset, within=po.NonNegativeReals,
                                    bounds=grad_pos_bound_rule)
        # set constraint
        block.grad_pos_calc = po.Constraint(block.indexset,
                                            rule=grad_pos_calc_rule)

    # positive gradient
    if grad_direc == 'negative' or grad_direc == "both":
        # create variable
        grad_neg = {obj.uid: obj.grad_neg for obj in block.objs}
        block.grad_neg_var = po.Var(block.indexset, within=po.NonNegativeReals,
                                    bounds=grad_neg_bound_rule)
        # set constraint
        block.grad_neg_calc = po.Constraint(block.indexset,
                                            rule=grad_neg_calc_rule)<|MERGE_RESOLUTION|>--- conflicted
+++ resolved
@@ -322,11 +322,7 @@
     # normed value of renewable source (0 <= value <=1)
     val = {obj.uid: obj.val for obj in block.objs}
 
-<<<<<<< HEAD
-    if not block.optimization_options.get('investment', False):
-=======
-    if block.optimization_options['investment']() ==  False:
->>>>>>> 2d4ac5cd
+    if not block.optimization_options['investment']():
         # maximal ouput of renewable source (in general installed capacity)
         out_max = {obj.uid: obj.out_max for obj in block.objs}
         # edges for renewables ([('wind_on', 'b_el'), ...)
