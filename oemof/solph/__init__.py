"""


"""
from collections import abc, UserList
import warnings
import pandas as pd
import pyomo.environ as pyomo
from pyomo.opt import SolverFactory
from pyomo.core.plugins.transform.relax_integrality import RelaxIntegrality
import oemof.network as on
from oemof.solph import constraints as cblocks
from oemof.core import energy_system as oces

###############################################################################
#
# Solph Functions
#
###############################################################################

def Sequence(sequence_or_scalar):
    """ Tests if an object is sequence (except string) or scalar and returns
    a the original sequence if object is a sequence and a 'emulated' sequence
    object of class _Sequence if object is a scalar or string.

    Parameters
    ----------
    sequence_or_scalar : array-like or scalar (None, int, etc.)

    Examples
    --------
    >>> Sequence([1,2])
    [1, 2]

    >>> x = Sequence(10)
    >>> x[0]
    10

    >>> x[10]
    10
    >>> print(x)
    [10, 10, 10, 10, 10, 10, 10, 10, 10, 10, 10]

    """
    if ( isinstance(sequence_or_scalar, abc.Iterable) and not
         isinstance(sequence_or_scalar, str) ):
       return sequence_or_scalar
    else:
       return _Sequence(default=sequence_or_scalar)

###############################################################################
#
# Solph Classes
#
###############################################################################

class _Sequence(UserList):
    """ Emulates a list whose length is not known in advance.

    Parameters
    ----------
    source:
    default:


    Examples
    --------
    >>> s = _Sequence(default=42)
    >>> len(s)
    0
    >>> s[2]
    42
    >>> len(s)
    3
    >>> s[0] = 23
    >>> s
    [23, 42, 42]

    """
    def __init__(self, *args, **kwargs):
        self.default = kwargs["default"]
        super().__init__(*args)

    def __getitem__(self, key):
        try:
            return self.data[key]
        except IndexError:
            self.data.extend([self.default] * (key - len(self.data) + 1))
            return self.data[key]

    def __setitem__(self, key, value):
        try:
            self.data[key] = value
        except IndexError:
            self.data.extend([self.default] * (key - len(self.data) + 1))
            self.data[key] = value


class Flow:
    """
    Define a flow between two nodes.

    Parameters
    ----------
    summed_max : float
        Specific maximum value summed over all timesteps. Will be multiplied
        with the nominal_value to get the absolute limit. If investment is set
        the summed_max will be multiplied with the nominal_value_variable.
    summed_min : float
        see above

    """
    def __init__(self, *args, **kwargs):
        """
        """
        # TODO: Check if we can inherit form pyomo.core.base.var _VarData
        # then we need to create the var object with
        # pyomo.core.base.IndexedVarWithDomain before any Flow is created.
        # E.g. create the variable in the energy system and populate with
        # information afterwards when creating objects.

        self.nominal_value = kwargs.get('nominal_value')
        self.min = Sequence(kwargs.get('min', 0))
        self.max = Sequence(kwargs.get('max', 1))
        self.actual_value = Sequence(kwargs.get('actual_value'))
        self.variable_costs = Sequence(kwargs.get('variable_costs'))
        self.fixed_costs = kwargs.get('fixed_costs')
        self.summed_max = kwargs.get('summed_max')
        self.summed_min = kwargs.get('summed_min')
        self.fixed = kwargs.get('fixed', False)
        self.investment = kwargs.get('investment')
        if self.investment and self.nominal_value is not None:
            self.nominal_value = None
            warnings.warn(
                "Using the investment object the nominal_value is set to None.",
                SyntaxWarning)


Bus = on.Bus


class Investment:
    """
    Parameters
    ----------
    maximum : float
        Maximum of the additional invested capacity
    epc : float
        Equivalent periodical costs for the investment, if period is one
        year these costs are equal to the equivalent annual costs.

    """
    def __init__(self, maximum=float('+inf'), epc=None):
        self.maximum = maximum
        self.epc = epc


class Sink(on.Sink):
    """
    """
    def __init__(self, *args, **kwargs):
        super().__init__(*args, **kwargs)


class Source(on.Source):
    """
    """
    def __init__(self, *args, **kwargs):
        super().__init__(*args, **kwargs)



class LinearTransformer(on.Transformer):
    """
    Parameters
    ----------

    conversion_factors : dict
        Dictionary containing conversion factors for conversion of inflow
        to specified outflow. Keys are output bus objects.
        The dictionary values can either be a scalar or a sequence with length
        of timehorizon for simulation.

    Examples
    --------
    >>> bel = Bus()
    >>> bth = Bus()
    >>> trsf = LinearTransformer(conversion_factors={bel: 0.4,
    ...                                              bth: [1, 2, 3]})
    >>> trsf.conversion_factors[bel][3]
    0.4

    """
    def __init__(self, *args, **kwargs):
        super().__init__(*args, **kwargs)
        self.conversion_factors = {k: Sequence(v)
            for k,v in kwargs.get('conversion_factors').items()}


class Storage(on.Transformer):
    """
    """
    def __init__(self, *args, **kwargs):
        super().__init__(*args, **kwargs)
        self.nominal_capacity = kwargs.get('nominal_capacity')
        self.nominal_input_capacity_ratio = kwargs.get(
            'nominal_input_capacity_ratio', 0.2)
        for flow in self.inputs.values():
            if flow.nominal_value is not None:
                storage_nominal_value_warning('output')
            flow.nominal_value = (self.nominal_input_capacity_ratio *
                self.nominal_capacity)

        self.nominal_output_capacity_ratio = kwargs.get(
            'nominal_input_capacity_ratio', 0.2)
        for flow in self.outputs.values():
            if flow.nominal_value is not None:
                storage_nominal_value_warning('input')
            flow.nominal_value = (self.nominal_output_capacity_ratio *
                self.nominal_capacity)

        self.initial_capacity = kwargs.get('initial_capacity', 0)
        self.capacity_loss = kwargs.get('capacity_loss', 0)
        self.inflow_conversion_factor = kwargs.get(
            'inflow_conversion_factor', 1)
        self.outflow_conversion_factor = kwargs.get(
            'outflow_conversion_factor', 1)
        self.capacity_max = kwargs.get('capacity_max', 1)
        self.capacity_min = kwargs.get('capacity_min', 0)


def storage_nominal_value_warning(flow):
    msg = ("The nominal_value should not be set for {0} flows of storages." +
           "The value will be overwritten by the product of the " +
           "nominal_capacity and the nominal_{0}_capacity_ratio.")
    warnings.warn(msg.format(flow), SyntaxWarning)


###############################################################################
#
# Solph Optimization Models
#
###############################################################################

# TODO: Add an nice capacity expansion model ala temoa/osemosys ;)
class ExpansionModel(pyomo.ConcreteModel):
    """ An energy system model for optimized capacity expansion.
    """
    def __init__(self, es):
        super().__init__()



class OperationalModel(pyomo.ConcreteModel):
    """ An energy system model for operational simulation with optimized
    distpatch.

    Parameters
    ----------
    es : EnergySystem object
        Object that holds the nodes of an oemof energy system graph
    constraint_groups : list
        Solph looks for these groups in the given energy system and uses them
        to create the constraints of the optimization problem.
        Defaults to :const:`OperationalModel.CONSTRAINTS`
    timeindex : DatetimeIndex

    """

    CONSTRAINT_GROUPS = [cblocks.BusBalance, cblocks.LinearRelation,
                         cblocks.Investment]

    OBJECTIVE_GROUPS = [cblocks.VariableCosts]

    def __init__(self, es, *args, **kwargs):
        super().__init__()

        ##########################  Arguments#  ###############################

        self.name = 'OperationalModel'
        self.es = es
        self.timeindex = kwargs.get('timeindex')
        self.timesteps = range(len(self.timeindex))
        self.timeincrement = self.timeindex.freq.nanos / 3.6e12  # hours

        constraint_groups = kwargs.get('constraint_groups',
                                       OperationalModel.CONSTRAINT_GROUPS)
        # dictionary with all flows containing flow objects as values und
        # tuple of string representation of oemof nodes (source, target)
        self.flows = {(str(source), str(target)): source.outputs[target]
                      for source in es.nodes
                      for target in source.outputs}

        # ###########################  SETS  ##################################
        # set with all nodes
        self.NODES = pyomo.Set(initialize=[str(n) for n in self.es.nodes])

        # pyomo set for timesteps of optimization problem
        self.TIMESTEPS = pyomo.Set(initialize=self.timesteps,
                                   ordered=True)

        # indexed index set for inputs of nodes (nodes as indices)
        self.INPUTS = pyomo.Set(self.NODES, initialize={
            str(n): [str(i) for i in n.inputs]
                     for n in self.es.nodes
                     if not isinstance(n, on.Source)
            }
        )

        # indexed index set for outputs of nodes (nodes as indices)
        self.OUTPUTS = pyomo.Set(self.NODES, initialize={
            str(n): [str(o) for o in n.outputs]
                     for n in self.es.nodes
                     if not isinstance(n, on.Sink)
            }
        )

        # pyomo set for all flows in the energy system graph
        self.FLOWS = pyomo.Set(initialize=self.flows.keys(),
                               ordered=True, dimen=2)

        # set for all flows for which fixed osts are set
        self.FIXEDCOST_FLOWS = pyomo.Set(
            initialize=[(str(n), str(t)) for n in self.es.nodes
                                         for (t,f) in n.outputs.items()
                                         if f.fixed_costs is not None and
                                         f.nominal_value is not None],
            ordered=True, dimen=2)

        # set for all flows with an global limit on the flow over time
        self.UB_LIMIT_FLOWS = pyomo.Set(
            initialize=[(str(n), str(t)) for n in self.es.nodes
                        for (t, f) in n.outputs.items()
                        if f.summed_max is not None and
                        f.nominal_value is not None],
            ordered=True, dimen=2)

        self.LB_LIMIT_FLOWS = pyomo.Set(
            initialize=[(str(n), str(t)) for n in self.es.nodes
                        for (t, f) in n.outputs.items()
                        if f.summed_min is not None and
                        f.nominal_value is not None],
            ordered=True, dimen=2)
        # ######################## FLOW VARIABLE #############################

        # non-negative pyomo variable for all existing flows in energysystem
        self.flow = pyomo.Var(self.FLOWS, self.TIMESTEPS,
                              within=pyomo.NonNegativeReals)

        # loop over all flows and timesteps to set flow bounds / values
        for (o, i) in self.FLOWS:
            for t in self.TIMESTEPS:
                if self.flows[o, i].actual_value[t] is not None:
                    # pre- optimized value of flow variable
                    self.flow[o, i, t].value = self.flows[o, i].actual_value[t]
                    # fix variable if flow is fixed
                    if self.flows[o, i].fixed:
                        self.flow[o, i, t].fix()

                if self.flows[o, i].nominal_value is not None:
                    # upper bound of flow variable
                    self.flow[o, i, t].setub(self.flows[o, i].max[t] *
                                             self.flows[o, i].nominal_value)
                    # lower bound of flow variable
                    self.flow[o, i, t].setlb(self.flows[o, i].min[t] *
                                             self.flows[o, i].nominal_value)

        # constraint to bound the sum of a flow over all timesteps
        self.flow_sum_max = pyomo.Constraint(self.UB_LIMIT_FLOWS,
                                             noruleinit=True)
        self.flow_sum_min = pyomo.Constraint(self.LB_LIMIT_FLOWS,
                                             noruleinit=True)

        def _flow_summed_max_rule(model):
            for i, o in self.UB_LIMIT_FLOWS:
                lhs = sum(self.flow[i, o, t] * self.timeincrement
                          for t in self.TIMESTEPS)
                rhs = (self.flows[i, o].summed_max *
                       self.flows[i, o].nominal_value)
                self.flow_sum_max.add((i, o), lhs <= rhs)

        def _flow_summed_min_rule(model):
            for i, o in self.LB_LIMIT_FLOWS:
                lhs = sum(self.flow[i, o, t] * self.timeincrement
                          for t in self.TIMESTEPS)
                rhs = (self.flows[i, o].summed_min *
                       self.flows[i, o].nominal_value)
                self.flow_sum_min.add((i, o), lhs >= rhs)

        self.flow_sum_maxCon = pyomo.BuildAction(rule=_flow_summed_max_rule)
        self.flow_sum_minCon = pyomo.BuildAction(rule=_flow_summed_min_rule)

        ############################# CONSTRAINTS #############################
        # loop over all constraint groups to add constraints to the model
        for group in constraint_groups:
            # create instance for block
            block = group()
            # Add block to model
            self.add_component(str(block), block)
            # create constraints etc. related with block for all nodes
            # in the group
            block._create(group=self.es.groups.get(group))

        ############################# Objective ###############################
        self.add_objective()


    def add_objective(self, sense=pyomo.minimize):
        """
        """
        expr = 0
        for group in OperationalModel.OBJECTIVE_GROUPS:
            expr += group(self, self.es.groups.get(group))

        # Expression for fixed costs associated the the nominal value of flow
        expr += sum(self.flows[i, o].nominal_value *
                    self.flows[i, o].fixed_costs
                    for i, o in self.FIXEDCOST_FLOWS)

        # Expression for investment flows
        for block in self.component_data_objects():
            if isinstance(block, cblocks.Investment) and \
                    hasattr(block, 'INVESTMENT_FLOWS'):
                expr += block._objective_expression()


        self.objective = pyomo.Objective(sense=sense, expr=expr)

    def receive_duals(self):
        r""" Method sets solver suffix to extract information about dual
        variables from solver. Shadowprices (duals) and reduced costs (rc) are
        set as attributes of the model.

        """
        self.dual = pyomo.Suffix(direction=pyomo.Suffix.IMPORT)
        # reduced costs
        self.rc = pyomo.Suffix(direction=pyomo.Suffix.IMPORT)

    def solve(self, solver='glpk', solver_io='lp', **kwargs):
        r""" Takes care of communication with solver to solve the model.

        Parameters
        ----------
        solver : string
            solver to be used e.g. "glpk","gurobi","cplex"
        solver_io : string
            pyomo solver interface file format: "lp","python","nl", etc.
        \**kwargs : keyword arguments
            Possible keys can be set see below:
        solve_kwargs : dict
            Other arguments for the pyomo.opt.SolverFactory.solve() method
            Example : {"tee":True}
        cmdline_options : dict
            Dictionary with command line options for solver e.g.
            {"mipgap":"0.01"} results in "--mipgap 0.01"
            {"interior":" "} results in "--interior"

        """
        solve_kwargs = kwargs.get('solve_kwargs', {})
        solver_cmdline_options = kwargs.get("cmdline_options", {})

        opt = SolverFactory(solver, solver_io=solver_io)
        # set command line options
        options = opt.options
        for k in solver_cmdline_options:
            options[k] = solver_cmdline_options[k]

        results = opt.solve(self, **solve_kwargs)

        self.solutions.load_from(results)

        return results

    def relax_problem(self):
        """ Relaxes integer variables to reals of optimization model self
        """
        relaxer = RelaxIntegrality()
        relaxer._apply_to(self)

        return self

###############################################################################
#
# Solph grouping functions
#
###############################################################################
def constraint_grouping(node):
    if isinstance(node, on.Bus) and 'balance' in str(node):
        return cblocks.BusBalance
    if isinstance(node, LinearTransformer):
        return cblocks.LinearRelation

def investment_key(n):
    for f in n.outputs.values():
        if f.investment is not None:
            return cblocks.Investment

def investment_flows(n):
     return [(n, t, f) for (t, f) in n.outputs.items()
             if f.investment is not None]

def merge_investment_flows(n, group):
     group.extend(n)
     return group

investment_grouping = oces.Grouping(
    key=investment_key,
    value=investment_flows,
    merge=merge_investment_flows)

def variable_costs_key(n):
    for f in n.outputs.values():
        if f.variable_costs[0] is not None:
            return cblocks.VariableCosts

def variable_costs_flows(n):
     return [(n, t, f) for (t, f) in n.outputs.items()
             if f.variable_costs[0] is not None]

def merge_variable_costs_flows(n, group):
     group.extend(n)
     return group

variable_costs_grouping = oces.Grouping(
    key=variable_costs_key,
    value=variable_costs_flows,
    merge=merge_variable_costs_flows)


GROUPINGS = [constraint_grouping, investment_grouping, variable_costs_grouping]
""" list:  Groupings needed on an energy system for it to work with solph.

TODO: Maybe move this to the module docstring? It shoule be somewhere prominent
      so solph user's immediately see that they need to use :const:`GROUPINGS`
      when they want to create an energy system for use with solph.

If you want to use solph on an energy system, you need to create it with these
groupings specified like this:

    .. code-block: python

    from oemof.network import EnergySystem
    import solph

    energy_system = EnergySystem(groupings=solph.GROUPINGS)

"""

###############################################################################
#
# Examples
#
###############################################################################

if __name__ == "__main__":
    from oemof.core import energy_system as oces

    es = oces.EnergySystem(groupings=GROUPINGS,
                           time_idx=[1,2,3])

    lt = len(es.time_idx)

    bel = Bus(label="el_balance")
    bcoal = Bus(label="coalbus")

    so = Source(label="coalsource",
                outputs={bcoal: Flow()})

    wind = Source(label="wind", outputs={
<<<<<<< HEAD
        bel:Flow(actual_value=[1, 1, 2],
                 nominal_value=2,
                 fixed_costs=25,
                 investment=Investment(maximum=100, epc=200))
=======
        bel:Flow(actual_value=[1,1,2],
                 nominal_value=2, fixed_costs=25,
                 fixed=False)
>>>>>>> a2bbe579
        }
    )

    si = Sink(label="sink", inputs={bel: Flow(max=[0.1, 0.2, 0.9],
                                              nominal_value=10, fixed=True,
                                              actual_value=[1, 2, 3])})

    trsf = LinearTransformer(label='trsf', inputs={bcoal:Flow()},
                             outputs={bel:Flow(nominal_value=10,
                                               fixed_costs=5,
                                               variable_costs=10,
                                               summed_max=4,
                                               summed_min=2)},
                             conversion_factors={bel: 0.4})

    date_time_index = pd.date_range('1/1/2011', periods=3, freq='60min')
    om = OperationalModel(es, timeindex=date_time_index)
    om.solve(solve_kwargs={'tee': True})
    om.write('optimization_problem.lp',
             io_options={'symbolic_solver_labels': True})
    #om.pprint()


<|MERGE_RESOLUTION|>--- conflicted
+++ resolved
@@ -319,6 +319,13 @@
         self.FLOWS = pyomo.Set(initialize=self.flows.keys(),
                                ordered=True, dimen=2)
 
+        # set for all flows for which variable costs are set
+        self.VARIABLECOST_FLOWS = pyomo.Set(
+            initialize=[(str(n), str(t)) for n in self.es.nodes
+                                         for (t,f) in n.outputs.items()
+                                         if f.variable_costs[0] is not None],
+            ordered=True, dimen=2)
+
         # set for all flows for which fixed osts are set
         self.FIXEDCOST_FLOWS = pyomo.Set(
             initialize=[(str(n), str(t)) for n in self.es.nodes
@@ -399,7 +406,7 @@
             self.add_component(str(block), block)
             # create constraints etc. related with block for all nodes
             # in the group
-            block._create(group=self.es.groups.get(group))
+            block._create(group=self.es.groups[group])
 
         ############################# Objective ###############################
         self.add_objective()
@@ -409,8 +416,11 @@
         """
         """
         expr = 0
-        for group in OperationalModel.OBJECTIVE_GROUPS:
-            expr += group(self, self.es.groups.get(group))
+
+        # Expression for variable costs associated the flows
+        expr += sum(self.flow[i, o, t] * self.flows[i, o].variable_costs[t]
+                    for i, o in self.VARIABLECOST_FLOWS
+                    for t in self.TIMESTEPS)
 
         # Expression for fixed costs associated the the nominal value of flow
         expr += sum(self.flows[i, o].nominal_value *
@@ -419,8 +429,7 @@
 
         # Expression for investment flows
         for block in self.component_data_objects():
-            if isinstance(block, cblocks.Investment) and \
-                    hasattr(block, 'INVESTMENT_FLOWS'):
+            if isinstance(block, cblocks.Investment):
                 expr += block._objective_expression()
 
 
@@ -508,26 +517,7 @@
     value=investment_flows,
     merge=merge_investment_flows)
 
-def variable_costs_key(n):
-    for f in n.outputs.values():
-        if f.variable_costs[0] is not None:
-            return cblocks.VariableCosts
-
-def variable_costs_flows(n):
-     return [(n, t, f) for (t, f) in n.outputs.items()
-             if f.variable_costs[0] is not None]
-
-def merge_variable_costs_flows(n, group):
-     group.extend(n)
-     return group
-
-variable_costs_grouping = oces.Grouping(
-    key=variable_costs_key,
-    value=variable_costs_flows,
-    merge=merge_variable_costs_flows)
-
-
-GROUPINGS = [constraint_grouping, investment_grouping, variable_costs_grouping]
+GROUPINGS = [constraint_grouping, investment_grouping]
 """ list:  Groupings needed on an energy system for it to work with solph.
 
 TODO: Maybe move this to the module docstring? It shoule be somewhere prominent
@@ -567,16 +557,10 @@
                 outputs={bcoal: Flow()})
 
     wind = Source(label="wind", outputs={
-<<<<<<< HEAD
         bel:Flow(actual_value=[1, 1, 2],
                  nominal_value=2,
                  fixed_costs=25,
                  investment=Investment(maximum=100, epc=200))
-=======
-        bel:Flow(actual_value=[1,1,2],
-                 nominal_value=2, fixed_costs=25,
-                 fixed=False)
->>>>>>> a2bbe579
         }
     )
 
